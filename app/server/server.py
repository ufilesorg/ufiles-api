import logging
from contextlib import asynccontextmanager

import fastapi
from fastapi.middleware.cors import CORSMiddleware
from fastapi_mongo_base.core import db, exceptions, app_factory
from fastapi_mongo_base.routes import copy_router
from usso.fastapi.integration import EXCEPTION_HANDLERS as USSO_EXCEPTION_HANDLERS

from . import config


from apps.applications.routes import router as app_router
from apps.business.routes import router as business_router
from apps.files.routes import download_router
from apps.files.routes import router as files_router
from apps.s3.routes import router as s3_router

app = app_factory.create_app(
    origins=[
        "http://localhost:8000",
        "http://localhost:3000",
        "https://cmp.liara.run",
        "https://app.pixiee.io",
        "https://pixiee.io",
        "https://stg.pixiee.io",
        "https://cmp-dev.liara.run",
        "https://pixiee.bot.inbeet.tech",
        "https://picsee.bot.inbeet.tech",
        "https://dashboard.pixiee.bot.inbeet.tech",
        "https://studio.pixy.ir",
    ]
)
<<<<<<< HEAD
app.include_router(files_router, prefix="/v1")
app.include_router(
    copy_router(files_router, new_prefix="/files"), include_in_schema=False
=======


@app.exception_handler(exceptions.BaseHTTPException)
async def base_http_exception_handler(
    request: fastapi.Request, exc: exceptions.BaseHTTPException
):
    return JSONResponse(
        status_code=exc.status_code,
        content={"message": exc.message, "error": exc.error},
    )


@app.exception_handler(USSOException)
async def usso_exception_handler(request: fastapi.Request, exc: USSOException):
    return JSONResponse(
        status_code=exc.status_code,
        content={"message": exc.message, "error": exc.error},
    )


@app.exception_handler(pydantic.ValidationError)
async def usso_exception_handler(
    request: fastapi.Request, exc: pydantic.ValidationError
):
    return JSONResponse(
        status_code=500,
        content={
            "message": str(exc),
            "error": "Exception",
            "erros": json.loads(dumps(exc.errors())),
        },
    )


@app.exception_handler(Exception)
async def usso_exception_handler(request: fastapi.Request, exc: Exception):
    import traceback

    traceback_str = "".join(traceback.format_tb(exc.__traceback__))

    logging.error(f"Exception: {traceback_str} {exc}")
    return JSONResponse(
        status_code=500,
        content={"message": str(exc), "error": "Exception"},
    )


origins = [
    "http://localhost:3000",
    "http://localhost:8000",
    "http://pixiee.ufiles.org",
    "https://pixiee.ufiles.org",
    "https://dashboard.pixiee.bot.inbeet.tech",
    "https://cmp-dev.liara.run",
    "https://app.pixiee.io",
]
app.add_middleware(
    CORSMiddleware,
    allow_origins=origins,
    allow_credentials=True,
    allow_methods=["*"],
    allow_headers=["*"],
>>>>>>> 4d31bbbb
)
app.include_router(download_router, prefix="/v1")
app.include_router(business_router, prefix="/v1")
app.include_router(app_router, prefix="/v1")
app.include_router(s3_router, include_in_schema=False)<|MERGE_RESOLUTION|>--- conflicted
+++ resolved
@@ -1,20 +1,10 @@
-import logging
-from contextlib import asynccontextmanager
-
-import fastapi
-from fastapi.middleware.cors import CORSMiddleware
-from fastapi_mongo_base.core import db, exceptions, app_factory
-from fastapi_mongo_base.routes import copy_router
-from usso.fastapi.integration import EXCEPTION_HANDLERS as USSO_EXCEPTION_HANDLERS
-
-from . import config
-
-
 from apps.applications.routes import router as app_router
 from apps.business.routes import router as business_router
 from apps.files.routes import download_router
 from apps.files.routes import router as files_router
 from apps.s3.routes import router as s3_router
+from fastapi_mongo_base.core import app_factory
+from fastapi_mongo_base.routes import copy_router
 
 app = app_factory.create_app(
     origins=[
@@ -31,74 +21,9 @@
         "https://studio.pixy.ir",
     ]
 )
-<<<<<<< HEAD
 app.include_router(files_router, prefix="/v1")
 app.include_router(
     copy_router(files_router, new_prefix="/files"), include_in_schema=False
-=======
-
-
-@app.exception_handler(exceptions.BaseHTTPException)
-async def base_http_exception_handler(
-    request: fastapi.Request, exc: exceptions.BaseHTTPException
-):
-    return JSONResponse(
-        status_code=exc.status_code,
-        content={"message": exc.message, "error": exc.error},
-    )
-
-
-@app.exception_handler(USSOException)
-async def usso_exception_handler(request: fastapi.Request, exc: USSOException):
-    return JSONResponse(
-        status_code=exc.status_code,
-        content={"message": exc.message, "error": exc.error},
-    )
-
-
-@app.exception_handler(pydantic.ValidationError)
-async def usso_exception_handler(
-    request: fastapi.Request, exc: pydantic.ValidationError
-):
-    return JSONResponse(
-        status_code=500,
-        content={
-            "message": str(exc),
-            "error": "Exception",
-            "erros": json.loads(dumps(exc.errors())),
-        },
-    )
-
-
-@app.exception_handler(Exception)
-async def usso_exception_handler(request: fastapi.Request, exc: Exception):
-    import traceback
-
-    traceback_str = "".join(traceback.format_tb(exc.__traceback__))
-
-    logging.error(f"Exception: {traceback_str} {exc}")
-    return JSONResponse(
-        status_code=500,
-        content={"message": str(exc), "error": "Exception"},
-    )
-
-
-origins = [
-    "http://localhost:3000",
-    "http://localhost:8000",
-    "http://pixiee.ufiles.org",
-    "https://pixiee.ufiles.org",
-    "https://dashboard.pixiee.bot.inbeet.tech",
-    "https://cmp-dev.liara.run",
-    "https://app.pixiee.io",
-]
-app.add_middleware(
-    CORSMiddleware,
-    allow_origins=origins,
-    allow_credentials=True,
-    allow_methods=["*"],
-    allow_headers=["*"],
->>>>>>> 4d31bbbb
 )
 app.include_router(download_router, prefix="/v1")
 app.include_router(business_router, prefix="/v1")
